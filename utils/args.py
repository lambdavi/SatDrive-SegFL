import argparse

def str2tuple(tp=int):

    def convert(s):
        return tuple(tp(i) for i in s.split(','))
    return convert


def get_parser():
    parser = argparse.ArgumentParser()
    parser.add_argument('--seed', type=int, default=0, help='random seed')
    parser.add_argument('--dataset', type=str, choices=['idda', 'femnist', 'gta5'], required=True, help='dataset name')
    parser.add_argument('--niid', action='store_true', default=False,  help='Run the experiment with the non-IID partition (IID by default). Only on FEMNIST dataset.')
    parser.add_argument('--model', type=str, choices=['deeplabv3_mobilenetv2', 'resnet18', 'cnn'], help='model name')
    parser.add_argument('--num_rounds', type=int, help='number of rounds')
    parser.add_argument('--num_epochs', type=int, help='number of local epochs')
    parser.add_argument('--clients_per_round', type=int, help='number of clients trained per round')
    parser.add_argument('--hnm', action='store_true', default=False, help='Use hard negative mining reduction or not')
    parser.add_argument('--lr', type=float, default=0.05, help='learning rate')
    parser.add_argument('--bs', type=int, default=4, help='batch size')
    parser.add_argument('--wd', type=float, default=0, help='weight decay')
    parser.add_argument('--m', type=float, default=0.9, help='momentum')
    parser.add_argument('--print_train_interval', type=int, default=10, help='client print train interval')
    parser.add_argument('--print_test_interval', type=int, default=10, help='client print test interval')
    parser.add_argument('--eval_interval', type=int, default=10, help='eval interval')
    parser.add_argument('--test_interval', type=int, default=10, help='test interval')
    # New Argument:
    parser.add_argument('--centr', action='store_true', default=False, help='Only one client will be used if set True')
    parser.add_argument('--fda', action='store_true', default=False, help='FDA mode activated')
    parser.add_argument('--opt', type=str, choices=['SGD', 'adam'], default = 'SGD', help='Optimizer choice')
    parser.add_argument('--sched', type=str, choices=['lin', 'step'], default = None, help='Scheduler choice')
    parser.add_argument('--n_images_per_style', type=int, default=1000, help='number of images to extract style (avg is performed)')
    parser.add_argument('--fda_L', type=float, default=0.01, help='to control size of amplitude window')
    parser.add_argument('--fda_b', type=int, default=None, help='if != None it is used instead of fda_L:' 'b == 0 --> 1x1, b == 1 --> 3x3, b == 2 --> 5x5, ...')
    parser.add_argument('--fda_size', type=str2tuple(int), default='1024,512', help='size (W,H) to which resize images before style transfer')
<<<<<<< HEAD
    parser.add_argument('--es', type=str2tuple(float), default='0,0', help='patience,tol')
=======
    parser.add_argument('--save', action='store_true', default=False, help='Model saved at the end (training performed)')
    parser.add_argument('--load', action='store_true', default=False, help='Load saved model')
    parser.add_argument('--chp', action='store_true', default=False, help='Model checkpoints saved during training')
>>>>>>> fe6e3a9b

    return parser<|MERGE_RESOLUTION|>--- conflicted
+++ resolved
@@ -34,12 +34,9 @@
     parser.add_argument('--fda_L', type=float, default=0.01, help='to control size of amplitude window')
     parser.add_argument('--fda_b', type=int, default=None, help='if != None it is used instead of fda_L:' 'b == 0 --> 1x1, b == 1 --> 3x3, b == 2 --> 5x5, ...')
     parser.add_argument('--fda_size', type=str2tuple(int), default='1024,512', help='size (W,H) to which resize images before style transfer')
-<<<<<<< HEAD
     parser.add_argument('--es', type=str2tuple(float), default='0,0', help='patience,tol')
-=======
     parser.add_argument('--save', action='store_true', default=False, help='Model saved at the end (training performed)')
     parser.add_argument('--load', action='store_true', default=False, help='Load saved model')
     parser.add_argument('--chp', action='store_true', default=False, help='Model checkpoints saved during training')
->>>>>>> fe6e3a9b
 
     return parser